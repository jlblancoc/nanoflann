nanoflann UNRELEASED
  * CMake variables prefixed now with `NANOFLANN_` for easier integration of nanoflann as a Git submodule.
<<<<<<< HEAD
  * save/load API upgraded from C `FILE*` to C++ file streams (By Dominic Kempf, Heidelberg University, [PR](https://github.com/jlblancoc/nanoflann/pull/157)).
=======
  * Fixes for IndexType which are not of integral types [PR #154](https://github.com/jlblancoc/nanoflann/pull/154)
>>>>>>> bef2b489

nanoflann 1.3.2: Released Nov 5, 2020
  * Add optional argument for Eigen matrix layout [commit](https://github.com/jlblancoc/nanoflann/commit/40fa96badcfc4b1a2df38b40b8a368cf5521ace4).
  * Throw exception on malloc failure [PR #126](https://github.com/jlblancoc/nanoflann/pull/126).
  * Respect GNUInstallDirs in CMake install rules [PR #131](https://github.com/jlblancoc/nanoflann/pull/131).

nanoflann 1.3.1: Released Oct 11, 2019
  * Fixed bug in KDTreeSingleIndexDynamicAdaptor. See: https://github.com/jlblancoc/nanoflann/commit/a066148517d16c173954dcde13c1527481b9fad3
  * Fix build in XCode.
  * Simplify CMakeLists for Eigen example (requires Eigen3Config.cmake now)
  * Avoid setting cmake global executable build path

nanoflann 1.3.0: Released Aug 28, 2018
  * Instructions for `make install` for Linux and Windows (Closes #87).
  * Fix all (?) MSVC conversion warnings (Closes: #95).
  * Avoid need for _USE_MATH_DEFINES in MSVC (Closes: #96)
  * Eigen::Matrix datasets: now uses std::cref() to store a reference to matrix.
  * GSOC2017 contributions by Pranjal Kumar Rai:
    * Support for dynamic datasets.
    * Support for non-Euclidean spaces: SO(2), SO(3)

nanoflann 1.2.3: Released Dec 20, 2016
  * Fixed: split plane now correctly chooses the dimensions with the largest span.
    Should lead to more optimal trees.

nanoflann 1.2.2: Released Nov 10, 2016
  * knnSearch() now also returns the number of valid points found.

nanoflann 1.2.1: Released Jun 1, 2016
  * Fix potential compiler warnings if `IndexType` is signed.
  * New unit tests comparing the results to those of brute force search.

nanoflann 1.2.0: Released May 5, 2016
  * Fixed: many classes constructors get const ref arguments but stored const values.

nanoflann 1.1.9: Released Oct 2, 2015
  * Added KDTreeSingleIndexAdaptor::radiusSearchCustomCallback() (Based on a suggestion by Yannick Morin-Rivest)
  * Better documentation in class headers.
  * Cleanup of unused code.
  * Parameter KDTreeSingleIndexAdaptorParams::dim has been removed since it was redundant.

nanoflann 1.1.8: Released May 2, 2014
  * Created hidden constructors in nanoflann class, to disallow unintentional copies which will corrupt
    the internal pointers.
  * Fixed crash if trying to build an index of an empty dataset.

nanoflann 1.1.7: Released Aug 24, 2013
  * Two internal containers are now automatically defined as fixed-size arrays if the
    problem dimension is known at compile time, improving efficiency.
    The new/modified datatypes are: KDTreeSingleIndexAdaptor::BoundingBox, KDTreeSingleIndexAdaptor::distance_vector_t
  * Fixed compilation with GCC 4.8 and C++11 enabled (Thanks to Simon Praetorius).

nanoflann 1.1.6: Released May 14, 2013
  * Fixed warnings about unused parameters.
  * Fixed L1_adaptor.accum_dist(), which implemented L2 instead (Closes #1)
  * Fixed wrong typedef in KDTreeEigenMatrixAdaptor<> for IndexType!=size_t (Closes: #2)

nanoflann 1.1.5: Released Mar 25, 2013
  * Fixed: Memory pool wasn't freed after each call to buildIndex()
  * GCC: Added -isystem flag to gtest headers to avoid pedantic warnings.

nanoflann 1.1.4: Released Jan 11, 2013
  * Fixed compilation with Visual Studio 11 (MSVC 2012).
  * Fixed compilation of gtest with VS11 and its _VARIADIC_MAX "bug".
  * Added a security check to launch an exception if searches are attempted before buildIndex().
  * New example to demonstrate save/load the index to files.
  * save/load methods exposed as public.

nanoflann 1.1.3: Released Jun 6, 2012
  * GTest sources are now embedded, due to the changes in newer Ubuntu packages which don't carry the precompiled libs.
  * Added asserts to detect whether the user passes NULL as query points.
  * New method RadiusResultSet::worst_item()
  * New method RadiusResultSet::set_radius_and_clear()
  * Avoid potential collision of min/max macros with <windows.h>
  * Removed unneeded #include's of std headers.
  * New sample code for vectors of vectors.
  * Fixed building of tests for MSVC in Windows.
  * Allow manually setting the path to Eigen3 (mainly for building examples under Windows).

nanoflann 1.1.2: Released May 2, 2012
  * Better documentation and added graphs of a benchmarking for helping choosing "leaf_max_size".
  * Now KDTreeSingleIndexAdaptor::buildIndex() can be called several times
     even when the dataset size changes (Thanks to Rob McDonald for reporting!)

nanoflann 1.1.1: Released Feb 1, 2012
  * Some fixes to kd_tree index and L1/L2 metrics to allow distinct types
     in data elements and in the distances. This is mainly to permit elements
	 being vectors of integers (e.g. uint8_t) but distances being real numbers.
  * Examples and unit tests have been corrected to use template arguments
     instead of being hard-wired to "float" data types (Thanks Thomas Vincent
	 for noticing!).

nanoflann 1.1.0: Released Dec 15, 2011
  * Fixed warnings for MSVC and for GCC with "-Wall -pedantic"
  * Updated performance tests to work with the final nanoflann code (they were
     written for a very early version).
  * All main classes now have new template arguments for the type of indice,
     which now defaults to "size_t" instead of "int". In case this breaks
     backward compatibility in user code, especify "int" to override the default
     template arguments, although "size_t" it's recommended.

nanoflann 1.0.0: Released Aug 30, 2011
  * Initial version<|MERGE_RESOLUTION|>--- conflicted
+++ resolved
@@ -1,10 +1,7 @@
 nanoflann UNRELEASED
   * CMake variables prefixed now with `NANOFLANN_` for easier integration of nanoflann as a Git submodule.
-<<<<<<< HEAD
+  * Fixes for IndexType which are not of integral types [PR #154](https://github.com/jlblancoc/nanoflann/pull/154)
   * save/load API upgraded from C `FILE*` to C++ file streams (By Dominic Kempf, Heidelberg University, [PR](https://github.com/jlblancoc/nanoflann/pull/157)).
-=======
-  * Fixes for IndexType which are not of integral types [PR #154](https://github.com/jlblancoc/nanoflann/pull/154)
->>>>>>> bef2b489
 
 nanoflann 1.3.2: Released Nov 5, 2020
   * Add optional argument for Eigen matrix layout [commit](https://github.com/jlblancoc/nanoflann/commit/40fa96badcfc4b1a2df38b40b8a368cf5521ace4).
